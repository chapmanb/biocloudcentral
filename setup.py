#!/usr/bin/env python
# -*- coding: utf-8 -*-
import os
import re
import sys

from setuptools import setup
from setuptools import find_packages


def get_version(*file_paths):
    """Retrieves the version from django-cloudlaunch/__init__.py"""
    filename = os.path.join(os.path.dirname(__file__), *file_paths)
    version_file = open(filename).read()
    version_match = re.search(r"^__version__ = ['\"]([^'\"]*)['\"]",
                              version_file, re.M)
    if version_match:
        return version_match.group(1)
    raise RuntimeError('Unable to find version string.')


version = get_version("django-cloudlaunch", "cloudlaunchserver", "__init__.py")


if sys.argv[-1] == 'publish':
    try:
        import wheel
        print("Wheel version: ", wheel.__version__)
    except ImportError:
        print('Wheel library missing. Please run "pip install wheel"')
        sys.exit()
    os.system('python setup.py sdist upload')
    os.system('python setup.py bdist_wheel upload')
    sys.exit()

if sys.argv[-1] == 'tag':
    print("Tagging the version on git:")
    os.system("git tag -a %s -m 'version %s'" % (version, version))
    os.system("git push --tags")
    sys.exit()

readme = open('README.rst').read()
history = open('HISTORY.rst').read().replace('.. :changelog:', '')

REQS_BASE = [
    'Django<4.0',
    # ======== Celery =========
    'celery>=5.0',
    # celery results backend which uses the django DB
    'django-celery-results>=1.0.1',
    # celery background task monitor which uses the django DB
    'django-celery-beat>=1.3.0',
    # ======== DRF =========
    'djangorestframework>=3.7.3',
    # login support for DRF through restful endpoints
    'dj-rest-auth',
    # pluggable social auth for django login
    'django-allauth>=0.34.0',
    # Provides nested routing for DRF
    'drf-nested-routers>=0.90.0',
    # For DRF filtering by querystring
    'django-filter>=1.1.0',
    # Provides REST API schema
    'coreapi>=2.2.3',
    # ======== CloudBridge =========
<<<<<<< HEAD
    'cloudbridge@git+https://github.com/CloudVE/cloudbridge@os_app_creds_support',
    'djcloudbridge@git+https://github.com/almahmoud/djcloudbridge@os_app_creds',
=======
    'cloudbridge[full]',
    'djcloudbridge',
>>>>>>> 78faf847
    # ======== Django =========
    # Provides better inheritance support for django models
    'django-model-utils',
    # for encryption of user credentials
    'djfernet',
    # Middleware for automatically adding CORS headers to responses
    'django-cors-headers>=2.1.0',
    # for nested object editing in django admin
    'django-nested-admin>=3.0.21',
    # For dependencies between key fields in django admin
    'django-autocomplete-light>=3.3.2',
    # ======== Public Appliances =========
    # Used by public_appliances for retrieving country data
    'django-countries>=5.0',
    # ======== Misc =========
    # For the CloudMan launcher
    'bioblend',
    # For merging userdata/config dictionaries
    'jsonmerge>=1.4.0',
    # For commandline option handling
    'click',
    # Integration with Sentry
    'sentry-sdk==0.6.9',
    # For CloudMan2 plugin
    'gitpython',
    'ansible<2.10', # pin ansible due to: https://github.com/ansible/ansible/issues/68399
    'netaddr',
    # Utility package for retrying operations
    'tenacity',
    # For serving static files in production mode
    'whitenoise[brotli]',
    'paramiko'
]

REQS_PROD = ([
    # postgres database driver
    'psycopg2-binary',
    'gunicorn[gevent]'] + REQS_BASE
)

REQS_TEST = ([
    'pydevd',
    'sqlalchemy',  # for celery results backend
    'tox>=2.9.1',
    'coverage>=4.4.1',
    'flake8>=3.4.1',
    'flake8-import-order>=0.13'] + REQS_BASE
)

REQS_DEV = ([
    # As celery message broker during development
    'redis',
    'sphinx>=1.3.1',
    'sphinx_rtd_theme',
    'bump2version',
    'pylint-django'] + REQS_TEST
)

setup(
    name='cloudlaunch-server',
    version=version,
    description=("CloudLaunch is a ReSTful, extensible Django app for"
                 " discovering and launching applications on cloud, container,"
                 " or local infrastructure"),
    long_description=readme + '\n\n' + history,
    author='Galaxy Project',
    author_email='help@cloudve.org',
    url='https://github.com/galaxyproject/cloudlaunch',
    package_dir={'': 'django-cloudlaunch'},
    packages=find_packages('django-cloudlaunch'),
    package_data={
        'cloudlaunch': [
            'backend_plugins/cloudman2/rancher2_aws_iam_policy.json',
            'backend_plugins/cloudman2/rancher2_aws_iam_trust_policy.json'],
    },
    include_package_data=True,
    install_requires=REQS_BASE,
    extras_require={
        'dev': REQS_DEV,
        'test': REQS_TEST,
        'prod': REQS_PROD
    },
    entry_points={
        'console_scripts': [
            'cloudlaunch-server = cloudlaunchserver.runner:main']
    },
    license="MIT",
    keywords='cloudlaunch',
    classifiers=[
        'Development Status :: 5 - Production/Stable',
        'Framework :: Django',
        'Framework :: Django :: 2.0',
        'Intended Audience :: Developers',
        'License :: OSI Approved :: BSD License',
        'Natural Language :: English',
        'Programming Language :: Python :: 3.6',
        'Topic :: Internet :: WWW/HTTP',
        'Topic :: Internet :: WWW/HTTP :: WSGI :: Application'
    ],
)<|MERGE_RESOLUTION|>--- conflicted
+++ resolved
@@ -63,13 +63,8 @@
     # Provides REST API schema
     'coreapi>=2.2.3',
     # ======== CloudBridge =========
-<<<<<<< HEAD
-    'cloudbridge@git+https://github.com/CloudVE/cloudbridge@os_app_creds_support',
-    'djcloudbridge@git+https://github.com/almahmoud/djcloudbridge@os_app_creds',
-=======
     'cloudbridge[full]',
     'djcloudbridge',
->>>>>>> 78faf847
     # ======== Django =========
     # Provides better inheritance support for django models
     'django-model-utils',
